--- conflicted
+++ resolved
@@ -11,12 +11,7 @@
 repository = "https://github.com/Tamschi/flourish"
 license = "MIT OR Apache-2.0"
 keywords = ["async", "framework", "incremental", "runtime", "signals"]
-<<<<<<< HEAD
 categories = ["asynchronous", "caching", "concurrency"]
-publish = false
-=======
-categories = ["asynchronous", "caching", "concurrency", "gui", "memory-management"]
->>>>>>> c0ef3694
 
 [package.metadata.docs.rs]
 features = [ "_doc" ]
