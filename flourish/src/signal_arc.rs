--- conflicted
+++ resolved
@@ -289,15 +289,6 @@
 	}
 }
 
-<<<<<<< HEAD
-impl<T: Send, S: UnmanagedSignal<T, SR>, SR: SignalsRuntimeRef> From<T> for SignalArc<T, S, SR>
-where
-	SR: Default,
-	T: Into<S>,
-{
-	fn from(value: T) -> Self {
-		Self::new(value.into())
-=======
 impl<'a, T: 'a + ?Sized + Send, SR: 'a + ?Sized + SignalsRuntimeRef> SignalWeakDynCell<'a, T, SR> {
 	/// Obscures the cell API, allowing only reads and subscriptions.
 	///
@@ -318,6 +309,5 @@
 	/// Since 0.1.2.
 	pub fn into_read_only_and_self(self) -> (SignalWeakDyn<'a, T, SR>, Self) {
 		(self.clone().into_read_only(), self)
->>>>>>> 354a4767
 	}
 }