use std::{borrow::Borrow, pin::Pin, sync::Mutex};

use isoprenoid::{
	raw::{NoCallbacks, RawSignal},
<<<<<<< HEAD
	runtime::SignalRuntimeRef,
	slot::{Slot, Written},
=======
	runtime::SignalsRuntimeRef,
	slot::{Slot, Token},
>>>>>>> f7fb105f
};
use pin_project::pin_project;

use crate::traits::Subscribable;

use super::Source;

#[pin_project]
#[must_use = "Signals do nothing unless they are polled or subscribed to."]
pub(crate) struct ComputedUncachedMut<T: Send, F: Send + FnMut() -> T, SR: SignalsRuntimeRef>(
	#[pin] RawSignal<ForceSyncUnpin<Mutex<F>>, (), SR>,
);

#[pin_project]
struct ForceSyncUnpin<T: ?Sized>(#[pin] T);
unsafe impl<T: ?Sized> Sync for ForceSyncUnpin<T> {}

/// TODO: Safety documentation.
unsafe impl<T: Send, F: Send + FnMut() -> T, SR: SignalsRuntimeRef + Sync> Sync
	for ComputedUncachedMut<T, F, SR>
{
}

impl<T: Send, F: Send + FnMut() -> T, SR: SignalsRuntimeRef> ComputedUncachedMut<T, F, SR> {
	pub(crate) fn new(fn_pin: F, runtime: SR) -> Self {
		Self(RawSignal::with_runtime(
			ForceSyncUnpin(fn_pin.into()),
			runtime,
		))
	}

	fn get(self: Pin<&Self>) -> T {
		let mutex = self.touch();
		let mut fn_pin = mutex.lock().expect("unreachable");
		self.project_ref()
			.0
			.update_dependency_set(move |_, _| fn_pin())
	}

	pub(crate) fn touch<'a>(self: Pin<&Self>) -> Pin<&Mutex<F>> {
		unsafe {
			self.project_ref()
				.0
				.project_or_init::<NoCallbacks>(|fn_pin, cache| Self::init(fn_pin, cache))
				.0
				.map_unchecked(|r| &r.0)
		}
	}

	fn subscribe_inherently<'a>(self: Pin<&'a Self>) -> Option<impl 'a + Borrow<T>> {
		let fn_pin = unsafe {
			self.project_ref()
				.0
				.subscribe_inherently_or_init::<NoCallbacks>(|fn_pin, cache| {
					Self::init(fn_pin, cache)
				})?
				.0
				.map_unchecked(|r| &r.0)
		};
		Some(
			self.project_ref()
				.0
				.update_dependency_set(move |_, _| fn_pin.lock().unwrap()()),
		)
	}
}

/// # Safety
///
/// These are the only functions that access `cache`.
/// Externally synchronised through guarantees on [`isoprenoid::raw::Callbacks`].
<<<<<<< HEAD
impl<T: Send, F: Send + FnMut() -> T, SR: SignalRuntimeRef> ComputedUncachedMut<T, F, SR> {
	unsafe fn init<'a>(
		_: Pin<&'a ForceSyncUnpin<Mutex<F>>>,
		lazy: Slot<'a, ()>,
	) -> Written<'a, ()> {
=======
impl<T: Send, F: Send + FnMut() -> T, SR: SignalsRuntimeRef> ComputedUncachedMut<T, F, SR> {
	unsafe fn init<'a>(_: Pin<&'a ForceSyncUnpin<Mutex<F>>>, lazy: Slot<'a, ()>) -> Token<'a> {
>>>>>>> f7fb105f
		lazy.write(())
	}
}

impl<T: Send, F: Send + FnMut() -> T, SR: SignalsRuntimeRef> Source<SR>
	for ComputedUncachedMut<T, F, SR>
{
	type Output = T;

	fn touch(self: Pin<&Self>) {
		self.touch();
	}

	fn get(self: Pin<&Self>) -> Self::Output
	where
		Self::Output: Sync + Copy,
	{
		self.get()
	}

	fn get_clone(self: Pin<&Self>) -> Self::Output
	where
		Self::Output: Sync + Clone,
	{
		self.get()
	}

	fn get_exclusive(self: Pin<&Self>) -> Self::Output
	where
		Self::Output: Copy,
	{
		self.get()
	}

	fn get_clone_exclusive(self: Pin<&Self>) -> Self::Output
	where
		Self::Output: Clone,
	{
		self.get()
	}

	fn read<'a>(self: Pin<&'a Self>) -> Box<dyn 'a + Borrow<Self::Output>>
	where
		Self::Output: Sync,
	{
		Box::new(self.get())
	}

	fn read_exclusive<'a>(self: Pin<&'a Self>) -> Box<dyn 'a + Borrow<Self::Output>> {
		Box::new(self.get())
	}

	fn clone_runtime_ref(&self) -> SR
	where
		SR: Sized,
	{
		self.0.clone_runtime_ref()
	}
}

impl<T: Send, F: Send + FnMut() -> T, SR: SignalsRuntimeRef> Subscribable<SR>
	for ComputedUncachedMut<T, F, SR>
{
	fn subscribe_inherently<'r>(self: Pin<&'r Self>) -> Option<Box<dyn 'r + Borrow<Self::Output>>> {
		self.subscribe_inherently().map(|b| Box::new(b) as Box<_>)
	}

	fn unsubscribe_inherently(self: Pin<&Self>) -> bool {
		self.project_ref().0.unsubscribe_inherently()
	}
}<|MERGE_RESOLUTION|>--- conflicted
+++ resolved
@@ -2,13 +2,8 @@
 
 use isoprenoid::{
 	raw::{NoCallbacks, RawSignal},
-<<<<<<< HEAD
-	runtime::SignalRuntimeRef,
+	runtime::SignalsRuntimeRef,
 	slot::{Slot, Written},
-=======
-	runtime::SignalsRuntimeRef,
-	slot::{Slot, Token},
->>>>>>> f7fb105f
 };
 use pin_project::pin_project;
 
@@ -80,16 +75,11 @@
 ///
 /// These are the only functions that access `cache`.
 /// Externally synchronised through guarantees on [`isoprenoid::raw::Callbacks`].
-<<<<<<< HEAD
-impl<T: Send, F: Send + FnMut() -> T, SR: SignalRuntimeRef> ComputedUncachedMut<T, F, SR> {
+impl<T: Send, F: Send + FnMut() -> T, SR: SignalsRuntimeRef> ComputedUncachedMut<T, F, SR> {
 	unsafe fn init<'a>(
 		_: Pin<&'a ForceSyncUnpin<Mutex<F>>>,
 		lazy: Slot<'a, ()>,
 	) -> Written<'a, ()> {
-=======
-impl<T: Send, F: Send + FnMut() -> T, SR: SignalsRuntimeRef> ComputedUncachedMut<T, F, SR> {
-	unsafe fn init<'a>(_: Pin<&'a ForceSyncUnpin<Mutex<F>>>, lazy: Slot<'a, ()>) -> Token<'a> {
->>>>>>> f7fb105f
 		lazy.write(())
 	}
 }
