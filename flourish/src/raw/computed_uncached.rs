use std::{borrow::Borrow, pin::Pin};

use isoprenoid::{
	raw::{NoCallbacks, RawSignal},
<<<<<<< HEAD
	runtime::SignalRuntimeRef,
	slot::{Slot, Written},
=======
	runtime::SignalsRuntimeRef,
	slot::{Slot, Token},
>>>>>>> f7fb105f
};
use pin_project::pin_project;

use crate::traits::Subscribable;

use super::Source;

#[pin_project]
#[must_use = "Signals do nothing unless they are polled or subscribed to."]
pub(crate) struct ComputedUncached<T: Send, F: Send + Sync + Fn() -> T, SR: SignalsRuntimeRef>(
	#[pin] RawSignal<ForceSyncUnpin<F>, (), SR>,
);

#[pin_project]
struct ForceSyncUnpin<T: ?Sized>(#[pin] T);
unsafe impl<T: ?Sized> Sync for ForceSyncUnpin<T> {}

/// TODO: Safety documentation.
unsafe impl<T: Send, F: Send + Sync + Fn() -> T, SR: SignalsRuntimeRef + Sync> Sync
	for ComputedUncached<T, F, SR>
{
}

impl<T: Send, F: Send + Sync + Fn() -> T, SR: SignalsRuntimeRef> ComputedUncached<T, F, SR> {
	pub(crate) fn new(fn_pin: F, runtime: SR) -> Self {
		Self(RawSignal::with_runtime(
			ForceSyncUnpin(fn_pin.into()),
			runtime,
		))
	}

	fn get(self: Pin<&Self>) -> T {
		let fn_pin = self.touch();
		self.project_ref()
			.0
			.update_dependency_set(move |_, _| fn_pin())
	}

	pub(crate) fn touch<'a>(self: Pin<&Self>) -> Pin<&F> {
		unsafe {
			self.project_ref()
				.0
				.project_or_init::<NoCallbacks>(|fn_pin, cache| Self::init(fn_pin, cache))
				.0
				.map_unchecked(|r| &r.0)
		}
	}

	fn subscribe_inherently<'a>(self: Pin<&'a Self>) -> Option<impl 'a + Borrow<T>> {
		let fn_pin = unsafe {
			self.project_ref()
				.0
				.subscribe_inherently_or_init::<NoCallbacks>(|fn_pin, cache| {
					Self::init(fn_pin, cache)
				})?
				.0
				.map_unchecked(|r| &r.0)
		};
		Some(
			self.project_ref()
				.0
				.update_dependency_set(move |_, _| fn_pin()),
		)
	}
}

/// # Safety
///
/// These are the only functions that access `cache`.
/// Externally synchronised through guarantees on [`isoprenoid::raw::Callbacks`].
<<<<<<< HEAD
impl<T: Send, F: Send + Sync + Fn() -> T, SR: SignalRuntimeRef> ComputedUncached<T, F, SR> {
	unsafe fn init<'a>(_: Pin<&'a ForceSyncUnpin<F>>, lazy: Slot<'a, ()>) -> Written<'a, ()> {
=======
impl<T: Send, F: Send + Sync + Fn() -> T, SR: SignalsRuntimeRef> ComputedUncached<T, F, SR> {
	unsafe fn init<'a>(_: Pin<&'a ForceSyncUnpin<F>>, lazy: Slot<'a, ()>) -> Token<'a> {
>>>>>>> f7fb105f
		lazy.write(())
	}
}

impl<T: Send, F: Send + Sync + Fn() -> T, SR: SignalsRuntimeRef> Source<SR>
	for ComputedUncached<T, F, SR>
{
	type Output = T;

	fn touch(self: Pin<&Self>) {
		self.touch();
	}

	fn get(self: Pin<&Self>) -> Self::Output
	where
		Self::Output: Sync + Copy,
	{
		self.get()
	}

	fn get_clone(self: Pin<&Self>) -> Self::Output
	where
		Self::Output: Sync + Clone,
	{
		self.get()
	}

	fn get_exclusive(self: Pin<&Self>) -> Self::Output
	where
		Self::Output: Copy,
	{
		self.get()
	}

	fn get_clone_exclusive(self: Pin<&Self>) -> Self::Output
	where
		Self::Output: Clone,
	{
		self.get()
	}

	fn read<'a>(self: Pin<&'a Self>) -> Box<dyn 'a + Borrow<Self::Output>>
	where
		Self::Output: Sync,
	{
		Box::new(self.get())
	}

	fn read_exclusive<'a>(self: Pin<&'a Self>) -> Box<dyn 'a + Borrow<Self::Output>> {
		Box::new(self.get())
	}

	fn clone_runtime_ref(&self) -> SR
	where
		SR: Sized,
	{
		self.0.clone_runtime_ref()
	}
}

impl<T: Send, F: Send + Sync + Fn() -> T, SR: SignalsRuntimeRef> Subscribable<SR>
	for ComputedUncached<T, F, SR>
{
	fn subscribe_inherently<'r>(self: Pin<&'r Self>) -> Option<Box<dyn 'r + Borrow<Self::Output>>> {
		self.subscribe_inherently().map(|b| Box::new(b) as Box<_>)
	}

	fn unsubscribe_inherently(self: Pin<&Self>) -> bool {
		self.project_ref().0.unsubscribe_inherently()
	}
}<|MERGE_RESOLUTION|>--- conflicted
+++ resolved
@@ -2,13 +2,8 @@
 
 use isoprenoid::{
 	raw::{NoCallbacks, RawSignal},
-<<<<<<< HEAD
-	runtime::SignalRuntimeRef,
+	runtime::SignalsRuntimeRef,
 	slot::{Slot, Written},
-=======
-	runtime::SignalsRuntimeRef,
-	slot::{Slot, Token},
->>>>>>> f7fb105f
 };
 use pin_project::pin_project;
 
@@ -79,13 +74,8 @@
 ///
 /// These are the only functions that access `cache`.
 /// Externally synchronised through guarantees on [`isoprenoid::raw::Callbacks`].
-<<<<<<< HEAD
-impl<T: Send, F: Send + Sync + Fn() -> T, SR: SignalRuntimeRef> ComputedUncached<T, F, SR> {
+impl<T: Send, F: Send + Sync + Fn() -> T, SR: SignalsRuntimeRef> ComputedUncached<T, F, SR> {
 	unsafe fn init<'a>(_: Pin<&'a ForceSyncUnpin<F>>, lazy: Slot<'a, ()>) -> Written<'a, ()> {
-=======
-impl<T: Send, F: Send + Sync + Fn() -> T, SR: SignalsRuntimeRef> ComputedUncached<T, F, SR> {
-	unsafe fn init<'a>(_: Pin<&'a ForceSyncUnpin<F>>, lazy: Slot<'a, ()>) -> Token<'a> {
->>>>>>> f7fb105f
 		lazy.write(())
 	}
 }
