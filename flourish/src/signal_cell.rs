--- conflicted
+++ resolved
@@ -30,11 +30,7 @@
 pub struct WeakSignalCell<
 	T: ?Sized + Send,
 	S: ?Sized + SourceCell<T, SR>,
-<<<<<<< HEAD
-	SR: ?Sized + SignalRuntimeRef,
-=======
 	SR: ?Sized + SignalsRuntimeRef,
->>>>>>> f7fb105f
 > {
 	source_cell: Weak<S>,
 	/// FIXME: This is a workaround for [`trait_upcasting`](https://doc.rust-lang.org/beta/unstable-book/language-features/trait-upcasting.html)
@@ -42,11 +38,7 @@
 	upcast: AssertSendSync<*const dyn Subscribable<SR, Output = T>>,
 }
 
-<<<<<<< HEAD
-impl<T: ?Sized + Send, S: ?Sized + SourceCell<T, SR>, SR: ?Sized + SignalRuntimeRef>
-=======
 impl<T: ?Sized + Send, S: ?Sized + SourceCell<T, SR>, SR: ?Sized + SignalsRuntimeRef>
->>>>>>> f7fb105f
 	WeakSignalCell<T, S, SR>
 {
 	#[must_use]
@@ -61,11 +53,7 @@
 pub struct SignalCellSR<
 	T: ?Sized + Send,
 	S: ?Sized + SourceCell<T, SR>,
-<<<<<<< HEAD
-	SR: ?Sized + SignalRuntimeRef,
-=======
 	SR: ?Sized + SignalsRuntimeRef,
->>>>>>> f7fb105f
 > {
 	source_cell: Pin<Arc<S>>,
 	/// FIXME: This is a workaround for [`trait_upcasting`](https://doc.rust-lang.org/beta/unstable-book/language-features/trait-upcasting.html)
@@ -73,11 +61,7 @@
 	upcast: AssertSendSync<*const dyn Subscribable<SR, Output = T>>,
 }
 
-<<<<<<< HEAD
-impl<T: ?Sized + Send, S: ?Sized + SourceCell<T, SR>, SR: ?Sized + SignalRuntimeRef> Clone
-=======
 impl<T: ?Sized + Send, S: ?Sized + SourceCell<T, SR>, SR: ?Sized + SignalsRuntimeRef> Clone
->>>>>>> f7fb105f
 	for SignalCellSR<T, S, SR>
 {
 	fn clone(&self) -> Self {
@@ -88,11 +72,7 @@
 	}
 }
 
-<<<<<<< HEAD
-impl<T: ?Sized + Debug + Send, S: ?Sized + SourceCell<T, SR>, SR: SignalRuntimeRef + Debug> Debug
-=======
 impl<T: ?Sized + Debug + Send, S: ?Sized + SourceCell<T, SR>, SR: SignalsRuntimeRef + Debug> Debug
->>>>>>> f7fb105f
 	for SignalCellSR<T, S, SR>
 where
 	S: Debug,
@@ -115,11 +95,7 @@
 	}
 }
 
-<<<<<<< HEAD
-impl<T: Send, SR: SignalRuntimeRef> SignalCellSR<T, InertCell<T, SR>, SR> {
-=======
 impl<T: Send, SR: SignalsRuntimeRef> SignalCellSR<T, InertCell<T, SR>, SR> {
->>>>>>> f7fb105f
 	pub fn new(initial_value: T) -> Self
 	where
 		SR: Default,
@@ -205,11 +181,7 @@
 				&T,
 				<SR::CallbackTableTypes as CallbackTableTypes>::SubscribedStatus,
 			) -> Propagation,
-<<<<<<< HEAD
-		SR: SignalRuntimeRef,
-=======
 		SR: SignalsRuntimeRef,
->>>>>>> f7fb105f
 	> SignalCellSR<T, ReactiveCell<T, HandlerFnPin, SR>, SR>
 {
 	pub fn new_reactive(initial_value: T, on_subscribed_change_fn_pin: HandlerFnPin) -> Self
@@ -313,11 +285,7 @@
 				&mut T,
 				<SR::CallbackTableTypes as CallbackTableTypes>::SubscribedStatus,
 			) -> Propagation,
-<<<<<<< HEAD
-		SR: SignalRuntimeRef,
-=======
 		SR: SignalsRuntimeRef,
->>>>>>> f7fb105f
 	> SignalCellSR<T, ReactiveCellMut<T, HandlerFnPin, SR>, SR>
 {
 	pub fn new_reactive_mut(initial_value: T, on_subscribed_change_fn_pin: HandlerFnPin) -> Self
@@ -417,13 +385,9 @@
 	}
 }
 
-<<<<<<< HEAD
-impl<T: Send, S: ?Sized + SourceCell<T, SR>, SR: SignalRuntimeRef> SignalCellSR<T, S, SR> {
-	//TODO: `as_ref`/`SignalCellRef`?
-
-=======
 impl<T: Send, S: ?Sized + SourceCell<T, SR>, SR: SignalsRuntimeRef> SignalCellSR<T, S, SR> {
->>>>>>> f7fb105f
+	//TODO: `as_ref` as `SignalCellRef`?
+
 	/// Cheaply borrows this [`SignalCell`] as [`SignalRef`], which is [`Copy`].
 	pub fn as_signal_ref<'a>(&self) -> SignalRef<'_, 'a, T, SR>
 	where
@@ -482,12 +446,8 @@
 	}
 }
 
-<<<<<<< HEAD
-//TODO: Clean up `Sync: Sync`… everywhere.
-impl<T: Send + Sized + ?Sized, S: ?Sized + SourceCell<T, SR>, SR: ?Sized + SignalRuntimeRef>
-=======
+//TODO: Clean up `Symbol: Sync`… everywhere.
 impl<T: Send + Sized + ?Sized, S: ?Sized + SourceCell<T, SR>, SR: ?Sized + SignalsRuntimeRef>
->>>>>>> f7fb105f
 	SourcePin<SR> for SignalCellSR<T, S, SR>
 {
 	type Output = T;
@@ -549,10 +509,7 @@
 	fn update(&self, update: impl 'static + Send + FnOnce(&mut T) -> Propagation)
 	where
 		Self: Sized,
-<<<<<<< HEAD
-=======
 		T: 'static,
->>>>>>> f7fb105f
 	{
 		self.source_cell.as_ref().update(update)
 	}
@@ -826,15 +783,10 @@
 	}
 }
 
-<<<<<<< HEAD
-impl<T: Send + Sized + ?Sized, SR: ?Sized + SignalRuntimeRef> SourcePin<SR>
-	for Private<SignalCellSR<T, dyn SourceCell<T, SR>, SR>>
-=======
 /// ⚠️ This implementation uses dynamic dispatch internally for all methods with `Self: Sized`
 /// bound, which is a bit less performant than using those accessors without type erasure.
 impl<'a, T: Send + Sized + ?Sized, SR: ?Sized + SignalsRuntimeRef> SourceCellPin<T, SR>
 	for ErasedSignalCell<'a, T, SR>
->>>>>>> f7fb105f
 {
 	fn change(&self, new_value: T)
 	where
@@ -925,15 +877,7 @@
 		}))
 	}
 
-<<<<<<< HEAD
-/// This unfortunately must be private/via-`dyn`-only until the non-dispatchable items can be implemented.
-impl<T: Send + Sized + ?Sized, SR: ?Sized + SignalRuntimeRef> SourceCellPin<T, SR>
-	for Private<SignalCellSR<T, dyn SourceCell<T, SR>, SR>>
-{
-	fn change(&self, new_value: T)
-=======
 	type UpdateAsync<'f, U: 'f, F: 'f>=private2::DetachedAsyncFuture<'f, Result<U, F>>
->>>>>>> f7fb105f
 	where
 		Self: 'f + Sized;
 
@@ -998,11 +942,7 @@
 			+ Future<Output = Result<(), Box<dyn 'f + Send + FnOnce(&mut T) -> Propagation>>>,
 	>
 	where
-<<<<<<< HEAD
-		Self: Sized,
-=======
 		T: 'f,
->>>>>>> f7fb105f
 	{
 		let this = self.downgrade();
 		let f = Box::new(async move {
@@ -1077,15 +1017,15 @@
 	where
 		Self: 'f + Sized,
 	{
-		let shelve = Arc::new(Mutex::new(Some(Err(update))));
+		let shelf = Arc::new(Mutex::new(Some(Err(update))));
 		let f: Pin<Box<_>> = self
 			.source_cell
 			.as_ref()
 			.update_eager_dyn(Box::new({
-				let shelve = Arc::downgrade(&shelve);
+				let shelf = Arc::downgrade(&shelf);
 				move |value| {
-					if let Some(shelve) = shelve.upgrade() {
-						let update = shelve
+					if let Some(shelf) = shelf.upgrade() {
+						let update = shelf
 							.try_lock()
 							.expect("unreachable")
 							.take()
@@ -1093,7 +1033,7 @@
 							.map(|_| ())
 							.unwrap_err();
 						let (propagation, u) = update(value);
-						assert!(shelve
+						assert!(shelf
 							.try_lock()
 							.expect("unreachable")
 							.replace(Ok(u))
@@ -1107,7 +1047,7 @@
 			.into();
 		private2::DetachedEagerFuture(Box::pin(async move {
 			f.await;
-			Arc::into_inner(shelve)
+			Arc::into_inner(shelf)
 				.expect("unreachable")
 				.into_inner()
 				.expect("can't be poisoned")
@@ -1171,11 +1111,11 @@
 	where
 		Self: Sized,
 	{
-		let shelve = Arc::new(Mutex::new(Some(Err(update))));
+		let shelf = Arc::new(Mutex::new(Some(Err(update))));
 		self.source_cell.update_blocking_dyn(Box::new({
-			shadow_clone!(shelve);
+			shadow_clone!(shelf);
 			move |value| {
-				let update = shelve
+				let update = shelf
 					.try_lock()
 					.expect("unreachable")
 					.take()
@@ -1183,7 +1123,7 @@
 					.map(|_| ())
 					.unwrap_err();
 				let (propagation, u) = update(value);
-				assert!(shelve
+				assert!(shelf
 					.try_lock()
 					.expect("unreachable")
 					.replace(Ok(u))
@@ -1191,7 +1131,7 @@
 				propagation
 			}
 		}));
-		Arc::into_inner(shelve)
+		Arc::into_inner(shelf)
 			.expect("unreachable")
 			.into_inner()
 			.expect("can't be poisoned")
@@ -1205,12 +1145,6 @@
 	}
 }
 
-<<<<<<< HEAD
-impl<'a: 'static, T: 'a + Send + Sized + ?Sized, SR: 'a + ?Sized + SignalRuntimeRef> Deref
-	for ErasedSignalCell<'a, T, SR>
-{
-	type Target = dyn 'a + SourceCellPin<T, SR>;
-=======
 /// Duplicated to avoid identities.
 mod private {
 	use std::{
@@ -1218,7 +1152,6 @@
 		pin::Pin,
 		task::{Context, Poll},
 	};
->>>>>>> f7fb105f
 
 	use futures_lite::FutureExt;
 
