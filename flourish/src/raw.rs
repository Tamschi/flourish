--- conflicted
+++ resolved
@@ -42,13 +42,7 @@
 pub fn inert_cell<T: Send, SR: SignalsRuntimeRef>(
 	initial_value: T,
 	runtime: SR,
-<<<<<<< HEAD
-) -> impl SourceCell<T, SR>
-where
-{
-=======
 ) -> impl SourceCell<T, SR> {
->>>>>>> f7fb105f
 	InertCell::with_runtime(initial_value, runtime)
 }
 #[macro_export]
@@ -79,13 +73,7 @@
 	initial_value: T,
 	on_subscribed_change_fn_pin: H,
 	runtime: SR,
-<<<<<<< HEAD
-) -> impl SourceCell<T, SR>
-where
-{
-=======
 ) -> impl SourceCell<T, SR> {
->>>>>>> f7fb105f
 	ReactiveCell::with_runtime(initial_value, on_subscribed_change_fn_pin, runtime)
 }
 #[macro_export]
@@ -119,13 +107,7 @@
 	initial_value: T,
 	on_subscribed_change_fn_pin: H,
 	runtime: SR,
-<<<<<<< HEAD
-) -> impl SourceCell<T, SR>
-where
-{
-=======
 ) -> impl SourceCell<T, SR> {
->>>>>>> f7fb105f
 	ReactiveCellMut::with_runtime(initial_value, on_subscribed_change_fn_pin, runtime)
 }
 #[macro_export]
